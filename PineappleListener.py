import socket
import threading
import yaml
import os
import json
import time
import asyncio
import tkinter as tk
from tkinter import ttk, messagebox
from http.server import BaseHTTPRequestHandler, HTTPServer
from zeroconf import Zeroconf, ServiceBrowser, ServiceStateChange
from listen_server import ListenServer  # your step-1 script
import websockets

import tkinterStyle as tkstyle
from PluginManager import PluginManager  # your step-2 script

MAX_MESSAGE_LENGTH = 100  # max length of messages in the UI

class DiscoveryService:
    def __init__(self, config_path='config.yaml', zeroconf_type: str = '_mocap._tcp.local.'):
        # 1) Load expected devices
        devices, server, listen_conf = self._load_config(config_path)
        self.expected = devices
        self.server = server
        self.listen_conf = listen_conf

        self.device_states = {
<<<<<<< HEAD
            d['attached_name']: {'hostname': d['hostname'], 'ip': None, 'resolved': False, 'reachable': False, 'checked': d.get('checked', False), 'subname': d.get('subname', '')}
=======
            d['attached_name']: {'hostname': d['hostname'], 'ip': None, 'resolved': False, 'reachable': False, 'checked': d.get('checked', False), 'port': None}
>>>>>>> e9a73530
            for d in self.expected
        }
        self._device_subscribers = []
        self._command_subscribers = []
        self._health_interval = 2.0
        self.zeroconf_type = zeroconf_type

    def start(self):
        # 2) DNS-based polling
        self._running = True
        threading.Thread(target=self._dns_poll_loop, daemon=True).start()

        # 3) Zeroconf browse + TCP-probe cleanup
        self.zeroconf = Zeroconf()
        self._zc_services = {}
        self._zc_browser = ServiceBrowser(
            self.zeroconf, self.zeroconf_type, handlers=[self._on_zc_state_change]
        )
        threading.Thread(target=self._zc_cleanup_loop, daemon=True).start()

        # 4) HTTP endpoint for JSON POSTs
        http_address, http_port = self.server.get('http_addr'), self.server.get('http_port')
        self._http_server = HTTPServer((http_address, http_port), self._make_handler())
        threading.Thread(target=self._http_server.serve_forever, daemon=True).start()

        # 5) WebSocket server for JSON messages
        self._ws_port, self._ws_address = self.server.get('ws_port'), self.server.get('ws_address')
        threading.Thread(target=self._start_ws_server, daemon=True).start()

        # 6) Start health check loop
        threading.Thread(target=self._health_loop, daemon=True).start()

        # 7) internal health‐response tracking
        # last time each device replied
        self._last_health_response = { name: 0.0 for name in self.device_states }
        # subscribe to our own command bus to catch health_response
        self.subscribe_commands(self._on_internal_command)
        # start timeout monitor
        threading.Thread(target=self._health_timeout_loop, daemon=True).start()


    def _load_config(self, path):
        if not os.path.exists(path):
            raise FileNotFoundError(f"Config file not found: {path}")
        with open(path) as f:
            data = yaml.safe_load(f)
        return (data.get('devices', []), data.get('server', None), data.get('listen_server', {}))

    def subscribe_devices(self, cb):
        self._device_subscribers.append(cb)

    def subscribe_commands(self, cb):
        self._command_subscribers.append(cb)

    def _notify_device(self, name, ip):
        for cb in list(self._device_subscribers):
            try: cb(name, ip)
            except: pass

    def _notify_command(self, cmd):
        """ Notify all command subscribers with a command dict.
        The command dict should have a 'type' key
        and can contain any other data relevant to the command.
        """
        for cb in list(self._command_subscribers):
            try: cb(cmd)
            except Exception as e:
                print(f"[DiscoveryService] Command handler failed: {cb} – {cmd}")

    def set_device_filter(self, fn):
        """fn(name:str) -> bool; only True devices get health checks."""
        for name, state in self.device_states.items():
            state['checked'] = fn(name)

    def _dns_poll_loop(self):
        while self._running:
            for name, state in self.device_states.items():
                try:
                    ip = socket.gethostbyname(state['hostname'])
                    # first time resolution or IP changed?
                    if not state['resolved'] or state['ip'] != ip:
                        state['resolved'], state['ip'] = True, ip
                        # reset reachability when it reappears
                        state['reachable'] = False
                        print(f"[DiscoveryService] Device {name} connected at {ip}")
                        self._notify_device(name, ip)
                        # Notify the UI log
                        self._notify_command({
                            'type': 'dns',
                            'name': name,
                            'ip': ip
                        })
                except socket.gaierror:
                    # only fire once when we lose resolution
                    if state['resolved']:
                        state['resolved'] = False
                        # self._notify_device(name, None)
                        print(f"[DiscoveryService] Device {name} disconnected, ip cached")
                        self._notify_device(name, None)
                        # Notify the UI log
                        self._notify_command({
                            'type': 'dns',
                            'name': name,
                            'ip': ip if state['ip'] else None
                        })
            time.sleep(2)

    def _on_zc_state_change(self, zeroconf, service_type, name, state_change):
        print(f"[DiscoveryService] Zeroconf event: {state_change.name} – {name}")
        if state_change in (ServiceStateChange.Added, ServiceStateChange.Updated):
            info = zeroconf.get_service_info(service_type, name)
            if not info: return

            addrs = [
                socket.inet_ntoa(r) if len(r)==4
                else socket.inet_ntop(socket.AF_INET6, r)
                for r in info.addresses
            ]
            print(f"[DiscoveryService] Adding Zeroconf service: {name} @ {addrs}:{info.port}")
            cmd = {
                'type': 'zeroconf',
                'name': name,
                'addresses': addrs,
                'port': info.port,
                'properties': {
                    k.decode(): v.decode() for k, v in info.properties.items()
                }
            }
            name = self._check_zc_in_devices(name)
            if name:
                self.device_states[name]['ip']   = addrs[0]
                self.device_states[name]['port'] = info.port
                self.device_states[name]['resolved'] = True

            self._zc_services[name] = cmd
            self._zc_service_to_device(cmd)
            self._notify_command(cmd)

        elif state_change is ServiceStateChange.Removed:
            print(f"[DiscoveryService] Zeroconf explicit removal: {name}")
            self._handle_zc_removal(name)

    def _handle_zc_removal(self, name):
        if name in self._zc_services:
            del self._zc_services[name]
            self._notify_command({'type': 'zeroconf_removed', 'name': name})

    def _zc_cleanup_loop(self):
        while self._running:
            for name, cmd in list(self._zc_services.items()):
                alive = False
                for ip in cmd['addresses']:
                    try:
                        with socket.create_connection((ip, cmd['port']), timeout=1):
                            alive = True
                            break
                    except:
                        pass
                if not alive:
                    print(f"[DiscoveryService] TCP-probe removing: {name}")
                    # funnel through the Removed handler
                    self._on_zc_state_change(
                        self.zeroconf, self.zeroconf_type, name, ServiceStateChange.Removed
                    )
            time.sleep(2)

    def _check_zc_in_devices(self, name):
        """
        Check if a Zeroconf service name matches any of the expected devices.
        Returns the device name if found, otherwise None.
        """
        for device in self.expected:
            if device['attached_name'] == name or name.startswith(device['attached_name']):
                return device['attached_name']
        return None
    
    def _zc_service_to_device(self, cmd):
        """
        Convert a Zeroconf service command to a device state.
        Returns the device name if it matches an expected device, otherwise None.
        """
        name = cmd.get('name')
        if not name:
            print("[DiscoveryService] Zeroconf command has no name, skipping")
            return None
        dev_name = self._check_zc_in_devices(name)
        if dev_name:
            # update the device state with Zeroconf info
            state = self.device_states[dev_name]
            state['ip'] = cmd.get('addresses', [None])[0]
            state['port'] = cmd.get('port')
            print(f"[DiscoveryService] Device '{dev_name}' updated with Zeroconf info: {state}")
            state['resolved'] = True
            state['checked'] = True
            self._notify_device(dev_name, f"{state['ip']}:{state['port']}")
        else:
            print(f"[DiscoveryService] Zeroconf service '{name}' does not match any expected device")

    def _make_handler(self):
        parent = self
        class Handler(BaseHTTPRequestHandler):
            def do_POST(self):
                length = int(self.headers.get('Content-Length', 0))
                raw = self.rfile.read(length)
                try:
                    cmd = json.loads(raw)
                    parent._notify_command(cmd)
                    self.send_response(200)
                    self.end_headers()
                    self.wfile.write(b'OK')
                except json.JSONDecodeError:
                    self.send_response(400)
                    self.end_headers()
        return Handler

    def _start_ws_server(self):
        # 1) Create & set your new loop
        loop = asyncio.new_event_loop()
        asyncio.set_event_loop(loop)

        # 2) Start the WebSocket server inside a coroutine so that
        #    get_running_loop() will succeed.
        async def _run_server():
            server = await websockets.serve(
                self._ws_handler,
                self._ws_address,
                self._ws_port,
                family=socket.AF_INET   # IPv4-only to avoid any OS hiccups
            )
            return server

        # This will actually spin up the server in our new loop
        self._ws_server = loop.run_until_complete(_run_server())
        print(f"[PineappleListener] WebSocket server listening on {self._ws_port}")

        # Save the loop for later use
        self._ws_loop = loop

        # 3) Now run the loop forever in this thread
        try:
            loop.run_forever()
        finally:
            # graceful shutdown
            self._ws_server.close()
            loop.run_until_complete(self._ws_server.wait_closed())
            loop.close()

    async def _ws_handler(self, websocket, path=''):
        async for raw in websocket:
            try:
                cmd = json.loads(raw)
                self._notify_command(cmd)
            except:
                pass

    def _health_loop(self):
        """
        Every self._health_interval seconds, send a
        {'type':'health','device':<attached_name>}
        command for each currently connected device.
        Plugins will receive this and must reply with
        a 'health_response' message to clear their status.
        """
        while self._running:
            for name, state in self.device_states.items():
                if state.get('ip') and state.get('checked', True):
                    # emit a health‐check command
                    self._notify_command({
                        'type':   'health',
                        'device': name
                    })
            time.sleep(self._health_interval)

    def _on_internal_command(self, cmd):
        # catch only health_response messages
        if cmd.get('type') == 'health_response':
            dev = cmd.get('device')
            state = self.device_states.get(dev)
            if state:
                state['reachable'] = bool(cmd.get('value', False))
                self._last_health_response[dev] = time.time()

    def _health_timeout_loop(self):
        """
        Run in its own thread: any device that hasn't replied
        within health_interval seconds gets a one-off health_timeout.
        """
        while self._running:
            now = time.time()
            for name, state in self.device_states.items():
                if state['resolved'] and state.get('checked', True):
                    last = self._last_health_response.get(name, 0.0)
                    if now - last > self._health_interval + 0.5:  # allow a small grace period
                        # they've timed out!
                        state['reachable'] = False
                        # reset so we only fire once until they reply again
                        self._last_health_response[name] = now
                        self._notify_command({
                            'type':   'health_timeout',
                            'value': name
                        })
                    else:
                        state['reachable'] = True
            # check twice as often as health requests
            time.sleep(self._health_interval * 0.5)

    def restart(self):
        """
        Fully restart DNS polling, Zeroconf browsing,
        HTTP & WebSocket servers—and clear all old UI state.
        """
        print("[DiscoveryService] Restarting…")

        # 1) Tell the UI every Zeroconf service is gone
        for svc_name in list(self._zc_services.keys()):
            self._notify_command({'type': 'zeroconf_removed', 'name': svc_name})
        self._zc_services.clear()

        # 2) Tell the UI every configured device is now down
        for name, state in self.device_states.items():
            state['resolved'] = False
            state['ip']        = None
            self._notify_device(name, None)

        # 3) Reset health‐response timers so we’ll re‐timeout properly
        self._last_health_response = {name: 0.0 for name in self.device_states}

        # 4) Tear everything down
        self.shutdown()
        time.sleep(0.2)  # give sockets & threads a moment to unwind

        # 5) Bring it all back up
        self.start()
        print("[DiscoveryService] Restart complete.")

    def shutdown(self):
        self._running = False

        # Zeroconf
        try:
            self.zeroconf.close()
        except:
            pass

        # HTTP server
        try:
            self._http_server.shutdown()
            self._http_server.server_close()
        except:
            pass

        # WebSocket server
        try:
            # close the server sockets
            self._ws_server.close()
        except:
            pass

        try:
            # tell the asyncio loop to stop
            self._ws_loop.call_soon_threadsafe(self._ws_loop.stop)
        except:
            pass


class StyledDiscoveryUI(tkstyle.DiscoveryUI):
    def __init__(self, master, service: DiscoveryService):
        super().__init__(master)
        self.service = service
        master.protocol("WM_DELETE_WINDOW", self._on_close)
        self.healthy = ""
        self.status = "Idle"

        # === instantiate the listener ===
        lc = self.service.listen_conf or {}
        module      = lc.get("module")
        entrypt     = lc.get("entrypoint", "receive_messages")
        uri         = lc.get("uri", {})
        uri_listener = f"ws://{self.service.server.get('ws_address', 'localhost')}:{self.service.server.get('ws_port', 8766)}"
        self._listen = ListenServer(module, entrypt, uri, uri_listener)

        # Clear placeholders in styled frames
        for frame in (self.configured_devices, self.zeroconf):
            for child in frame.winfo_children():
                child.destroy()

        # Configured devices as checkboxes
        self.device_vars = {}
        self.device_buttons = {}
        self.device_hearts = {}
        for d in service.expected:
            name = d['attached_name']
            var = tk.BooleanVar(value=True)

            row = ttk.Frame(self.configured_devices)
            row.pack(fill=tk.X, padx=5, pady=2)

            # Checkbox for device
            cb = tk.Checkbutton(row, text=name, variable=var, anchor='w', fg='gray80', command=lambda n=name: self._on_check_toggle(n))

            # heart icon, default gray
            heart = ttk.Label(row, text="💚", foreground='gray')
            heart.pack(side=tk.LEFT, padx=(0,5))
            self.device_hearts[name] = heart

            cb.pack(fill=tk.X, padx=5, pady=2)
            self.device_vars[name] = var
            self.device_buttons[name] = cb

        # Zeroconf services checkboxes
        self.zc_vars = {}
        self.zc_buttons = {}

        # Last Messages list
        self.msg_list = tk.Listbox(self.last_messages, height=6)
        self.msg_list.pack(fill=tk.X, padx=5, pady=5)

        # Current status area, a status text label and a current name label
        btn_frame = ttk.Frame(self.current_status)
        btn_frame.pack(pady=5)
        self.status_label = ttk.Label(
            self.current_status, text=f"Status:\t{self.status} {self.healthy}",
        )
        self.status_label.pack(pady=(5,0))
        self.current_name_label = ttk.Label(
            self.current_status, text="Name:\tNone"
        )
        self.current_name_label.pack(pady=(0,5))

        # Button area
        frame = ttk.Frame(self.button_area)
        frame.pack(pady=5)
        self.listen_button = ttk.Button(frame, text="Start Listen", command=self._on_listen_toggle)
        self.listen_button.pack(side=tk.LEFT, padx=(0,10))
        ttk.Button(frame, text="Restart", command=self._on_restart)\
            .pack(side=tk.LEFT)

        # Subscribe to device + command events
        service.subscribe_devices(self._on_device_event)
        service.subscribe_commands(self._on_command_event)

        # Force initial DNS update
        # self.service.rescan_devices()

    def _on_device_event(self, name, ip_and_port):
        cb = self.device_buttons.get(name)
        state = self.service.device_states[name]
        if ip_and_port:
            state['ip'] = ip_and_port.split(':')[0]
            state['port'] = ip_and_port.split(':')[1] if ':' in ip_and_port else "None"

        # Decide color
        if state['resolved']:
            display = f"{name} ({state['ip']}:{state['port']})"
            color   = 'black'
        elif state['ip']:
            display = f"{name} (cached: {state['ip']}:{state['port']})"
            color   = 'gray60'
        else:
            display = f"{name}"
            color   = 'gray80'

        # Since we're in a callback thread, marshal back to the UI thread
        def _update():
            cb.config(text=display, fg=color)

            # whenever we lose IP, reset the heart to neutral gray
            heart = self.device_hearts.get(name)
            if heart and not state['ip']:
                heart.config(text='💚', foreground='gray')

        self.after(0, _update)

    def _on_command_event(self, cmd):
        ctype = cmd.get('type')
        # prefer 'value' if it exists, otherwise fall back to 'name'
        disp = cmd.get('value') or f"{cmd.get('name')}:{cmd.get('port')}" or '<unknown>'
        check_health = ctype == "health_response" and not cmd.get('value') or ctype == "health_timeout"
        name  = cmd.get('device') or f"{cmd.get('name')}:{cmd.get('port')}" or '<unknown>'

        # Log in Last Messages
        if check_health:
            disp = f"{disp} (unhealthy)"
            self.after(0, lambda: self.msg_list.insert(
                tk.END,
                f"{time.strftime('%H:%M:%S')} – {ctype}: {cmd.get('msg', 'No message') or disp}"
            ))
            self.healthy = "unhealthy"
        elif ctype == "health_response" and cmd.get('value'):
            self.healthy = ""
        
        # Update status area, based on type
        if ctype == 'recordStart':
            self.status = "Recording"
        elif ctype == 'recordStop':
            self.status = "Idle"
        elif ctype == 'fileName':
            self.current_name_label.config(text=f"Name:\t{disp}")
            # also log the file name
            self.msg_list.insert(tk.END, f"{time.strftime('%H:%M:%S')} – File: {disp}")

        # Update the status label
        self.status_label.config(text=f"Status:\t{self.status} {self.healthy}")
        # Scroll to bottom
        self.after(0, lambda: self.msg_list.see(tk.END))

        # Trim the top of the list if too long
        if self.msg_list.size() > MAX_MESSAGE_LENGTH:
            self.after(0, lambda: self.msg_list.delete(0))

        # Manage Zeroconf checkboxes
        # if ctype == 'zeroconf' and disp not in self.zc_vars:
        #     print(f"[DiscoveryService] Adding Zeroconf service: {disp}")
        #     var = tk.BooleanVar(value=True)
        #     cb = tk.Checkbutton(
        #         self.zeroconf, text=disp,
        #         variable=var, anchor='w'
        #     )
        #     cb.pack(fill=tk.X, padx=5, pady=2)
        #     self.zc_vars[disp] = var
        #     self.zc_buttons[disp] = cb

        # elif ctype == 'zeroconf_removed':
        #     cb = self.zc_buttons.pop(disp, None)
        #     if cb:
        #         self.after(0, cb.destroy)
        #     self.zc_vars.pop(disp, None)
        
        elif ctype == 'health_response':
            dev = cmd['device']
            ok  = cmd.get('value', False)
            heart = self.device_hearts.get(dev)
            if heart:
                color = 'green' if ok else 'red'
                self.after(0, lambda c=color, h=heart: h.config(foreground=c))

        elif ctype == "health":
            # only animate if that device is checked
            if self.device_vars.get(name, False).get():
                self._beat_heart(name)
            # we don’t need to log health‐checks themselves, so return
            return

    def _on_check_toggle(self, toggled_name):
        """
        Re-install the device_filter on the DiscoveryService so that
        health checks only go to checked devices.
        """
        # build a predicate that returns True only for currently checked names
        predicate = lambda dev_name: self.device_vars[dev_name].get()
        self.service.set_device_filter(predicate)

        # reset the heart icon to gray if they just turned it off
        if toggled_name is not None and not self.device_vars[toggled_name].get():
            heart = self.device_hearts.get(toggled_name)
            if heart:
                # 🖤 or gray 💚 for “inactive”
                heart.config(text='💚', foreground='gray')

    def _beat_heart(self, name):
        """
        Swap the heart to 💓, then back to 💚 after 200ms.
        """
        heart = self.device_hearts.get(name)
        # if no heart or device is unchecked, do nothing
        if not heart or not self.device_vars.get(name, False).get():
            return

        # show beating heart
        heart.config(text='💓')
        # then after a short delay, restore the normal heart
        self.after(200, lambda: heart.config(text='💚'))

    def _on_listen_toggle(self):
        ts = time.strftime('%H:%M:%S')
        if self._listen.start():
            self.msg_list.insert(tk.END, f"{ts} – Listening server started")
            self.listen_button.config(text="Stop Listen")
        else:
            self._listen.stop()
            self.msg_list.insert(tk.END, f"{ts} – Listening server stopped")
            self.listen_button.config(text="Start Listen")
        self.msg_list.see(tk.END)

    def _on_restart(self):
        """Completely restart DNS, Zeroconf, HTTP & WS servers."""
        self.msg_list.insert(tk.END, f"{time.strftime('%H:%M:%S')} – Restarting Discovery…")
        self.msg_list.see(tk.END)
        self.service.restart()

    def _on_close(self):
        self.service.shutdown()
        self.master.destroy()


if __name__ == '__main__':
    root = tk.Tk()
    tkstyle.init_style(root)
    root.minsize(600, 600)     # minimum width=600px, height=400px
    root.title("Pineapple Listener UI")

    print("Initializing Discovery Service...")
    disco = DiscoveryService('config.yaml')

    print("Initializing UI...")
    ui = StyledDiscoveryUI(root, disco)
    ui.pack(fill=tk.BOTH, expand=True)
    ui._on_check_toggle(None)
    print("UI initialized.")
    disco.start()  # start the discovery service
    print("Discovery Service started.")

    # Load plugins (scripts) and prepare dispatch
    plugin_mgr = PluginManager(disco.expected, disco._notify_command)

    def _dispatch_to_plugins(cmd, debug=False):
        # ignore Zeroconf internal events
        if cmd.get('type') in ('zeroconf', 'zeroconf_removed'):
            return
        # send to checked plugins
        for name, var in ui.device_vars.items():
            if not var.get(): continue
            if not disco.device_states.get(name, {}).get('checked', True):
                continue

            # grab the last-known IP and port for this device…
            ip = disco.device_states[name]['ip']
            port = disco.device_states[name]['port']
            if not ip or not port:
                continue

            # …and merge it into the command dict
            enriched = dict(cmd, ip=ip)
            enriched['port'] = port

            try:
                if debug:
                    print(f"[DiscoveryService] Dispatching command to plugin {name}: {enriched}")
                plugin_mgr.handle(name, enriched)
            except Exception as e:
                print(f"[DiscoveryService] Plugin {name} failed to handle command: {cmd}")
                if enriched.get('type') == 'health' or enriched.get('type') == 'health_timeout':
                    # if it's a health check, we still want to send the response
                    disco._notify_command({
                        'type': 'health_response',
                        'device': name,
                        'value': False  # mark as unreachable
                    })

    disco.subscribe_commands(_dispatch_to_plugins)

    root.mainloop()<|MERGE_RESOLUTION|>--- conflicted
+++ resolved
@@ -26,11 +26,7 @@
         self.listen_conf = listen_conf
 
         self.device_states = {
-<<<<<<< HEAD
-            d['attached_name']: {'hostname': d['hostname'], 'ip': None, 'resolved': False, 'reachable': False, 'checked': d.get('checked', False), 'subname': d.get('subname', '')}
-=======
-            d['attached_name']: {'hostname': d['hostname'], 'ip': None, 'resolved': False, 'reachable': False, 'checked': d.get('checked', False), 'port': None}
->>>>>>> e9a73530
+            d['attached_name']: {'hostname': d['hostname'], 'ip': None, 'resolved': False, 'reachable': False, 'checked': d.get('checked', False), 'subname': d.get('subname', ''), 'port': None}
             for d in self.expected
         }
         self._device_subscribers = []
